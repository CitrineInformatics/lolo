<<<<<<< HEAD
addSbtPlugin("com.github.sbt" % "sbt-ci-release" % "1.5.9")
addSbtPlugin("com.typesafe.sbt" % "sbt-site" % "1.3.2")
addSbtPlugin("com.eed3si9n" % "sbt-assembly" % "0.14.10")
=======
addSbtPlugin("com.geirsson"     % "sbt-ci-release" % "1.5.3")
addSbtPlugin("com.typesafe.sbt" % "sbt-site"       % "1.3.2")
addSbtPlugin("com.eed3si9n"     % "sbt-assembly"   % "0.14.10")
addSbtPlugin("org.scalameta"    % "sbt-scalafmt"   % "2.4.6")
>>>>>>> e5b3a773
<|MERGE_RESOLUTION|>--- conflicted
+++ resolved
@@ -1,10 +1,4 @@
-<<<<<<< HEAD
 addSbtPlugin("com.github.sbt" % "sbt-ci-release" % "1.5.9")
-addSbtPlugin("com.typesafe.sbt" % "sbt-site" % "1.3.2")
-addSbtPlugin("com.eed3si9n" % "sbt-assembly" % "0.14.10")
-=======
-addSbtPlugin("com.geirsson"     % "sbt-ci-release" % "1.5.3")
 addSbtPlugin("com.typesafe.sbt" % "sbt-site"       % "1.3.2")
 addSbtPlugin("com.eed3si9n"     % "sbt-assembly"   % "0.14.10")
-addSbtPlugin("org.scalameta"    % "sbt-scalafmt"   % "2.4.6")
->>>>>>> e5b3a773
+addSbtPlugin("org.scalameta"    % "sbt-scalafmt"   % "2.4.6")