import Dependencies._

ThisBuild / name := "lolo"
ThisBuild / scalaVersion := "2.13.4"
ThisBuild / crossScalaVersions := List("2.13.4", "2.12.4")
ThisBuild / organization := "io.citrine"
ThisBuild / organizationName := "Citrine Informatics"
ThisBuild / homepage := Some(url("https://github.com/CitrineInformatics/lolo"))
ThisBuild / description := "A random forest-centered machine learning library in Scala."
ThisBuild / licenses += "Apache-2.0" -> url("http://www.apache.org/licenses/LICENSE-2.0.txt")

ThisBuild / developers := List(
  Developer(
    id = "maxhutch",
    name = "Max Hutchinson",
    email = "maxhutch@citrine.io",
    url = url("https://github.com/maxhutch")
  )
)
ThisBuild / scmInfo := Some(
  ScmInfo(url("https://github.com/CitrineInformatics/lolo"), "scm:git@github.com:CitrineInformatics/lolo.git")
)
ThisBuild / sonatypeCredentialHost := "s01.oss.sonatype.org"
ThisBuild / sonatypeRepository := "https://s01.oss.sonatype.org/service/local"
ThisBuild / pomIncludeRepository := { _ => false }

ThisBuild / libraryDependencies ++= loloDeps
ThisBuild / libraryDependencies ++= {
  CrossVersion.partialVersion(scalaVersion.value) match {
    case Some((2, major)) if major <= 12 =>
      Seq()
    case _ =>
      Seq("org.scala-lang.modules" %% "scala-parallel-collections" % scalaParallelCollectionsVersion)
  }
}

ThisBuild / Test / testOptions += Tests.Argument(TestFrameworks.JUnit, "-v")
<<<<<<< HEAD
ThisBuild / Test / logBuffered := false
=======
>>>>>>> f8c016e9

// Assembly settings
ThisBuild / assembly / test := {}
ThisBuild / assembly / assemblyJarName := s"lolo-jar-with-dependencies.jar"

// Allows for creation of a fat jar by specifying merge strategy when dependencies conflict
// Run `sbt assembly` to create fat jar and save in target/scala-X.X.X directory
ThisBuild / assembly / assemblyMergeStrategy := {
  case PathList(ps @ _*) if ps.last endsWith ".class" => MergeStrategy.first
  case x =>
    val oldStrategy = (ThisBuild / assembly / assemblyMergeStrategy).value
    oldStrategy(x)
}

enablePlugins(SiteScaladocPlugin)
enablePlugins(GhpagesPlugin)
ThisBuild / git.remoteRepo := "git@github.com:CitrineInformatics/lolo.git"<|MERGE_RESOLUTION|>--- conflicted
+++ resolved
@@ -35,10 +35,6 @@
 }
 
 ThisBuild / Test / testOptions += Tests.Argument(TestFrameworks.JUnit, "-v")
-<<<<<<< HEAD
-ThisBuild / Test / logBuffered := false
-=======
->>>>>>> f8c016e9
 
 // Assembly settings
 ThisBuild / assembly / test := {}
