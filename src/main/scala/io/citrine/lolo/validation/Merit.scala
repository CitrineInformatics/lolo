--- conflicted
+++ resolved
@@ -144,33 +144,18 @@
     * @return map from the merit name to its (value, uncertainty)
     */
   def estimateMerits[T](
-<<<<<<< HEAD
                           pva: Iterator[(PredictionResult[T], Seq[T])],
-                          metrics: Map[String, Merit[T]]
-                        ): Map[String, (Double, Double)] = {
-
-    pva.flatMap { case (predictions, actual) =>
-      // apply all the metrics to the batch at the same time so the batch can fall out of memory
-      metrics.mapValues(f => f.evaluate(predictions, actual)).toSeq
-    }.toIterable.groupBy(_._1).mapValues { x =>
-      val metricResults = x.map(_._2)
-      val mean = metricResults.sum / metricResults.size
-      val variance = metricResults.map(y => Math.pow(y - mean, 2)).sum / metricResults.size
-      (mean, Math.sqrt(variance / metricResults.size))
-=======
-                          pva: Iterable[(PredictionResult[T], Seq[T])],
                           merits: Map[String, Merit[T]]
                         ): Map[String, (Double, Double)] = {
 
     pva.flatMap { case (predictions, actual) =>
       // apply all the merits to the batch at the same time so the batch can fall out of memory
       merits.mapValues(f => f.evaluate(predictions, actual)).toSeq
-    }.groupBy(_._1).mapValues { x =>
+    }.toIterable.groupBy(_._1).mapValues { x =>
       val meritResults = x.map(_._2)
       val mean = meritResults.sum / meritResults.size
       val variance = meritResults.map(y => Math.pow(y - mean, 2)).sum / meritResults.size
       (mean, Math.sqrt(variance / meritResults.size))
->>>>>>> b56058be
     }
   }
 
@@ -187,15 +172,10 @@
   def plotMeritScan[T](
                          parameterName: String,
                          parameterValues: Seq[Double],
-<<<<<<< HEAD
-                         metrics: Map[String, Merit[T]],
+                         merits: Map[String, Merit[T]],
                          logScale: Boolean = false,
                          yMin: Option[Double] = None,
                          yMax: Option[Double] = None
-=======
-                         merits: Map[String, Merit[T]],
-                         logScale: Boolean = false
->>>>>>> b56058be
                        )(
                          pvaBuilder: Double => Iterator[(PredictionResult[T], Seq[T])]
                        ): XYChart = {
