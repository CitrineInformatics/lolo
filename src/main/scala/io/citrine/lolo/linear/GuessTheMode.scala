--- conflicted
+++ resolved
@@ -5,23 +5,12 @@
 
 case class GuessTheModeLearner[T]() extends Learner[T] {
 
-<<<<<<< HEAD
   override def train(trainingData: Seq[TrainingRow[T]], rng: Random): TrainingResult[T] = {
     val mode = rng
       .shuffle { trainingData.groupBy(_.label).view.mapValues(_.map(_.weight).sum).toSeq }
       .maxBy(_._2)
       ._1
-    GuessTheModeTrainingResult(new GuessTheModeModel(mode))
-=======
-  override def train(
-      trainingData: Seq[(Vector[Any], T)],
-      weights: Option[Seq[Double]],
-      rng: Random
-  ): TrainingResult[T] = {
-    val data = trainingData.map(_._2).zip(weights.getOrElse(Seq.fill(trainingData.size)(1.0)))
-    val mode = rng.shuffle(data.groupBy(_._1).view.mapValues(_.map(_._2).sum).toSeq).maxBy(_._2)._1
     GuessTheModeTrainingResult(GuessTheModeModel(mode))
->>>>>>> 9abdbffb
   }
 }
 
