package io.citrine.lolo.bags

import breeze.stats.distributions.{Poisson, Rand, RandBasis}
import io.citrine.lolo._
import io.citrine.lolo.util.{Async, InterruptibleExecutionContext}

import scala.collection.parallel.ExecutionContextTaskSupport
import scala.collection.parallel.immutable.{ParRange, ParSeq}

/**
  * Create an ensemble of multi-task models
  *
  * @param method                 learner to train each model in the ensemble
  * @param numBags                number of models in the ensemble
  * @param useJackknife           whether to enable jackknife uncertainty estimate
  * @param biasLearner            learner to use for estimating bias
  * @param uncertaintyCalibration whether to empirically recalibrate the predicted uncertainties
  * @param randBasis              breeze RandBasis to use for generating breeze random numbers
  */
case class MultiTaskBagger(
                            method: MultiTaskLearner,
                            numBags: Int = -1,
                            useJackknife: Boolean = true,
                            biasLearner: Option[Learner] = None,
                            uncertaintyCalibration: Boolean = false,
                            randBasis: RandBasis = Rand
                          ) extends MultiTaskLearner {

  override def train(inputs: Seq[Vector[Any]], labels: Seq[Seq[Any]], weights: Option[Seq[Double]] = None): MultiTaskTrainingResult = {
    /* Make sure the training data are the same size */
    assert(inputs.forall(inputs.head.size == _.size))
    assert(inputs.size >= Bagger.minimumTrainingSize, s"We need to have at least ${Bagger.minimumTrainingSize} rows, only ${inputs.size} given")

    // if numBags is non-positive, set # bags = # inputs
    val actualBags = if (numBags > 0) numBags else inputs.size

    // Compute the number of instances of each training row in each training sample
    val dist = new Poisson(1.0)(randBasis)
    val Nib: Vector[Vector[Int]] = Vector.tabulate(actualBags) { _ =>
      Vector.tabulate(inputs.size) { _ =>
        dist.draw()
      }
    }
    val weightsActual = weights.getOrElse(Seq.fill(inputs.size)(1.0))

    val parIterator = new ParRange(Nib.indices)
    parIterator.tasksupport = new ExecutionContextTaskSupport(InterruptibleExecutionContext())
    val (models: ParSeq[MultiTaskModel], importances: ParSeq[Option[Vector[Double]]]) = parIterator.map { i =>
      val meta = method.train(inputs.toVector, labels, Some(Nib(i).zip(weightsActual).map(p => p._1.toDouble * p._2)))
      (meta.getModel(), meta.getFeatureImportance())
    }.unzip

    val averageImportance: Option[Vector[Double]] = importances
      .reduce(combineImportance)
      .map(_.map(_ / importances.size))
    val trainingData = inputs.zip(labels.transpose)

    // Get bias model and rescale ratio for each label
    val (biasModels, ratios) = Seq.tabulate(labels.length) { i =>
      val thisLabelModels: ParSeq[Model[PredictionResult[Any]]] = models.map(_.getModels(i))
      val isRegression = models.head.getRealLabels(i)
      val helper = BaggerHelper(thisLabelModels, inputs.zip(labels(i)), Nib, useJackknife, uncertaintyCalibration)
      val biasModel = if (biasLearner.isDefined && isRegression) {
        Async.canStop()
        Some(biasLearner.get.train(helper.biasTraining).getModel().asInstanceOf[Model[PredictionResult[Double]]])
      } else None
      (biasModel, helper.ratio)
    }.unzip

    new MultiTaskBaggedTrainingResult(
      models = models,
      featureImportance = averageImportance,
      Nib = Nib,
      trainingData = trainingData,
      useJackknife = useJackknife,
      biasModels = biasModels,
      rescaleRatios = ratios,
      labels,
      weightsActual
    )
  }

  /** Combine two optional feature importance vectors. */
  def combineImportance(v1: Option[Vector[Double]], v2: Option[Vector[Double]]): Option[Vector[Double]] = {
    (v1, v2) match {
      case (Some(v1: Vector[Double]), Some(v2: Vector[Double])) => Some(v1.zip(v2).map(p => p._1 + p._2))
      case _ => None
    }
  }
}

/**
  * The result of training a bagger on a multi-label combined model.
  *
  * @param models             sequence of multi-models, one for each bag
  * @param featureImportance  importance of input features
  * @param Nib                matrix representing number of times each training datum appears in each bag
  * @param trainingData       multi-label training data
  * @param useJackknife       whether to enable jackknife uncertainty estimate
  * @param biasModels         sequence of optional bias-correction models, one for each label
  * @param rescaleRatios      sequence of uncertainty calibration ratios for each label
  */
class MultiTaskBaggedTrainingResult(
<<<<<<< HEAD
                                   models: ParSeq[MultiModel],
                                   featureImportance: Option[Vector[Double]],
                                   Nib: Vector[Vector[Int]],
                                   trainingData: Seq[(Vector[Any], Seq[Any])],
                                   useJackknife: Boolean,
                                   biasModels: Seq[Option[Model[PredictionResult[Double]]]],
                                   rescaleRatios: Seq[Double],
                                   trainingLabels: Seq[Seq[Any]],
                                   trainingWeights: Seq[Double]
                                   ) extends MultiModelTrainingResult {
=======
                                     models: ParSeq[MultiTaskModel],
                                     featureImportance: Option[Vector[Double]],
                                     Nib: Vector[Vector[Int]],
                                     trainingData: Seq[(Vector[Any], Seq[Any])],
                                     useJackknife: Boolean,
                                     biasModels: Seq[Option[Model[PredictionResult[Double]]]],
                                     rescaleRatios: Seq[Double]
                                   ) extends MultiTaskTrainingResult {
>>>>>>> 23e5cc13

  lazy val model = new MultiTaskBaggedModel(models, Nib, useJackknife, biasModels, trainingLabels, trainingWeights)

  override def getFeatureImportance(): Option[Vector[Double]] = featureImportance

  override def getModel(): MultiTaskModel = model

  override def getModels(): Seq[Model[PredictionResult[Any]]] = {
    val realLabels: Seq[Boolean] = models.head.getRealLabels
    realLabels.zipWithIndex.map { case (realLabel: Boolean, i: Int) =>
      val thisLabelModels = models.map(_.getModels(i))
      if (realLabel) {
        new BaggedModel[Double](thisLabelModels.asInstanceOf[ParSeq[Model[PredictionResult[Double]]]], Nib, useJackknife, biasModels(i), rescaleRatios(i))
      } else {
        new BaggedModel[Any](thisLabelModels.asInstanceOf[ParSeq[Model[PredictionResult[Any]]]], Nib, useJackknife, biasModels(i), rescaleRatios(i))
      }
    }
  }

  // TODO: use trainingData and model to get predicted vs. actual, which can be used to get loss (see BaggedTrainingResult)
}

/**
  * Container holding a parallel sequence of models, each of which predicts on multiple labels.
  *
  * @param models       sequence of multi-models, one for each bag
  * @param Nib          matrix representing number of times each training datum appears in each bag
  * @param useJackknife whether to enable jackknife uncertainty estimate
  * @param biasModels   sequence of optional bias-correction models, one for each label
  */
class MultiTaskBaggedModel(
<<<<<<< HEAD
                          models: ParSeq[MultiModel],
                          Nib: Vector[Vector[Int]],
                          useJackknife: Boolean,
                          biasModels: Seq[Option[Model[PredictionResult[Double]]]],
                          trainingLabels: Seq[Seq[Any]],
                          trainingWeights: Seq[Double]
                          ) extends MultiModel {
=======
                            models: ParSeq[MultiTaskModel],
                            Nib: Vector[Vector[Int]],
                            useJackknife: Boolean,
                            biasModels: Seq[Option[Model[PredictionResult[Double]]]]
                          ) extends MultiTaskModel {
>>>>>>> 23e5cc13

  lazy val groupedModels: Seq[BaggedModel[Any]] = Seq.tabulate(numLabels) { i =>
    val thisLabelsModels = models.map(_.getModels(i))
    if (getRealLabels(i)) {
      new BaggedModel[Double](thisLabelsModels.asInstanceOf[ParSeq[Model[PredictionResult[Double]]]], Nib, useJackknife, biasModels(i))
    } else {
      new BaggedModel(thisLabelsModels, Nib, useJackknife, biasModels(i))
    }
  }

<<<<<<< HEAD
  override def transform(inputs: Seq[Vector[Any]]): MultiModelPredictionResult =
    MultiTaskBaggedResult(groupedModels.map(_.transform(inputs)), getRealLabels, trainingLabels, trainingWeights)
=======
  override def transform(inputs: Seq[Vector[Any]]) = MultiTaskBaggedResult(groupedModels.map(_.transform(inputs)), getRealLabels)
>>>>>>> 23e5cc13

  override val numLabels: Int = models.head.numLabels

  override def getRealLabels: Seq[Boolean] = models.head.getRealLabels

  override def getModels: Seq[Model[PredictionResult[Any]]] = groupedModels
}<|MERGE_RESOLUTION|>--- conflicted
+++ resolved
@@ -101,8 +101,7 @@
   * @param rescaleRatios      sequence of uncertainty calibration ratios for each label
   */
 class MultiTaskBaggedTrainingResult(
-<<<<<<< HEAD
-                                   models: ParSeq[MultiModel],
+                                   models: ParSeq[MultiTaskModel],
                                    featureImportance: Option[Vector[Double]],
                                    Nib: Vector[Vector[Int]],
                                    trainingData: Seq[(Vector[Any], Seq[Any])],
@@ -111,17 +110,7 @@
                                    rescaleRatios: Seq[Double],
                                    trainingLabels: Seq[Seq[Any]],
                                    trainingWeights: Seq[Double]
-                                   ) extends MultiModelTrainingResult {
-=======
-                                     models: ParSeq[MultiTaskModel],
-                                     featureImportance: Option[Vector[Double]],
-                                     Nib: Vector[Vector[Int]],
-                                     trainingData: Seq[(Vector[Any], Seq[Any])],
-                                     useJackknife: Boolean,
-                                     biasModels: Seq[Option[Model[PredictionResult[Double]]]],
-                                     rescaleRatios: Seq[Double]
                                    ) extends MultiTaskTrainingResult {
->>>>>>> 23e5cc13
 
   lazy val model = new MultiTaskBaggedModel(models, Nib, useJackknife, biasModels, trainingLabels, trainingWeights)
 
@@ -153,22 +142,13 @@
   * @param biasModels   sequence of optional bias-correction models, one for each label
   */
 class MultiTaskBaggedModel(
-<<<<<<< HEAD
-                          models: ParSeq[MultiModel],
+                          models: ParSeq[MultiTaskModel],
                           Nib: Vector[Vector[Int]],
                           useJackknife: Boolean,
                           biasModels: Seq[Option[Model[PredictionResult[Double]]]],
                           trainingLabels: Seq[Seq[Any]],
                           trainingWeights: Seq[Double]
-                          ) extends MultiModel {
-=======
-                            models: ParSeq[MultiTaskModel],
-                            Nib: Vector[Vector[Int]],
-                            useJackknife: Boolean,
-                            biasModels: Seq[Option[Model[PredictionResult[Double]]]]
                           ) extends MultiTaskModel {
->>>>>>> 23e5cc13
-
   lazy val groupedModels: Seq[BaggedModel[Any]] = Seq.tabulate(numLabels) { i =>
     val thisLabelsModels = models.map(_.getModels(i))
     if (getRealLabels(i)) {
@@ -178,12 +158,8 @@
     }
   }
 
-<<<<<<< HEAD
-  override def transform(inputs: Seq[Vector[Any]]): MultiModelPredictionResult =
+  override def transform(inputs: Seq[Vector[Any]]): MultiTaskModelPredictionResult =
     MultiTaskBaggedResult(groupedModels.map(_.transform(inputs)), getRealLabels, trainingLabels, trainingWeights)
-=======
-  override def transform(inputs: Seq[Vector[Any]]) = MultiTaskBaggedResult(groupedModels.map(_.transform(inputs)), getRealLabels)
->>>>>>> 23e5cc13
 
   override val numLabels: Int = models.head.numLabels
 
