package io.citrine.lolo.bags

import io.citrine.lolo.util.Async
import io.citrine.lolo.{Model, PredictionResult, RegressionResult}

import scala.collection.parallel.immutable.ParSeq

/**
  * Helper class to subsume shared functionality of Bagger and MultiTaskBagger.
  *
  * @param models collection of trained models
  * @param trainingData on which models were trained
  * @param Nib vector (over models) of vectors (over training data) of the number of repeats in each model's bag
  * @param useJackknife whether to use jackknife for uncertainty quantification
  * @param uncertaintyCalibration whether to apply empirical uncertainty calibration
  */
protected case class BaggerHelper(
    models: ParSeq[Model[PredictionResult[Any]]],
    trainingData: Seq[(Vector[Any], Any)],
    Nib: Vector[Vector[Int]],
    useJackknife: Boolean,
    uncertaintyCalibration: Boolean
) {
  val isRegression: Boolean = trainingData.map { _._2 }.find { _ != null } match {
    case Some(_: Double) => true
    case Some(_: Any)    => false
    case None            => throw new IllegalArgumentException(s"Unable to find a non-null label")
  }

  /**
    * Seq of tuples containing training data paired with their out-of-bag residuals and uncertainty estimates.
    * Defined as lazy so it's only computed if needed for the ratio or bias learner calculations.
    */
  lazy val oobErrors: Seq[(Vector[Any], Double, Double)] = trainingData.indices.flatMap { idx =>
    val oobModels =
      models.zip(Nib.map(_(idx))).filter(_._2 == 0).map(_._1).asInstanceOf[ParSeq[Model[PredictionResult[Double]]]]
    val label = trainingData(idx)._2
    if (oobModels.size < 2 || label == null || (label.isInstanceOf[Double] && label.asInstanceOf[Double].isNaN)) {
      None
    } else {
      Async.canStop()
      val model = new BaggedModel(
        oobModels,
        Nib.filter {
          _(idx) == 0
        },
        useJackknife
      )
      val predicted = model.transform(Seq(trainingData(idx)._1))
      val error = predicted.getExpected().head - trainingData(idx)._2.asInstanceOf[Double]
      val uncertainty = predicted match {
<<<<<<< HEAD
        case x: RegressionResult => x.getStdDevObs.get.head
        case _: Any =>
          throw new UnsupportedOperationException("Computing oobErrors for classification is not supported.")
=======
        case x: RegressionResult => x.getStdDevObs().get.head
        case _: Any => throw new UnsupportedOperationException("Computing oobErrors for classification is not supported.")
>>>>>>> 4c6917d6
      }
      Some(trainingData(idx)._1, error, uncertainty)
    }
  }

  /**
    * Calculate the uncertainty calibration ratio, which is the 68th percentile of error/uncertainty.
    * for the training points. If a point has 0 uncertainty, the ratio is 1 iff error is also 0, or infinity otherwise.
    * If the 68th percentile ratio is infinity, default to 1.0. This is not unreasonable when the number of training data
    * and bags are small, meaning there may only be 2 out-of-bag models.
    */
  val ratio = if (uncertaintyCalibration && isRegression && useJackknife) {
    Async.canStop()
<<<<<<< HEAD
    oobErrors
      .map {
        case (_, 0.0, 0.0)           => 1.0
        case (_, _, 0.0)             => Double.PositiveInfinity
        case (_, error, uncertainty) => Math.abs(error / uncertainty)
      }
      .sorted
      .drop((oobErrors.size * 0.68).toInt)
      .head
=======
    val oneSigmaRatio = oobErrors.map {
      case (_, 0.0, 0.0) => 1.0
      case (_, _, 0.0) => Double.PositiveInfinity
      case (_, error, uncertainty) => Math.abs(error / uncertainty)
    }.sorted.drop((oobErrors.size * 0.68).toInt).head
    if (oneSigmaRatio.isPosInfinity) 1.0 else oneSigmaRatio
>>>>>>> 4c6917d6
  } else {
    1.0
  }
  assert(!ratio.isNaN && !ratio.isInfinity, s"Uncertainty calibration ratio is not real: $ratio")

  /**
    * Data on which to train a bias learner.
    */
  lazy val biasTraining = oobErrors.map {
    case (f, e, u) =>
      // Math.E is only statistically correct.  It should be actualBags / Nib.transpose(i).count(_ == 0)
      // Or, better yet, filter the bags that don't include the training example
      val bias = Math.E * Math.max(Math.abs(e) - u * ratio, 0)
      (f, bias)
  }
}<|MERGE_RESOLUTION|>--- conflicted
+++ resolved
@@ -5,14 +5,18 @@
 
 import scala.collection.parallel.immutable.ParSeq
 
-/**
-  * Helper class to subsume shared functionality of Bagger and MultiTaskBagger.
+/** Helper class to subsume shared functionality of Bagger and MultiTaskBagger.
   *
-  * @param models collection of trained models
-  * @param trainingData on which models were trained
-  * @param Nib vector (over models) of vectors (over training data) of the number of repeats in each model's bag
-  * @param useJackknife whether to use jackknife for uncertainty quantification
-  * @param uncertaintyCalibration whether to apply empirical uncertainty calibration
+  * @param models
+  *   collection of trained models
+  * @param trainingData
+  *   on which models were trained
+  * @param Nib
+  *   vector (over models) of vectors (over training data) of the number of repeats in each model's bag
+  * @param useJackknife
+  *   whether to use jackknife for uncertainty quantification
+  * @param uncertaintyCalibration
+  *   whether to apply empirical uncertainty calibration
   */
 protected case class BaggerHelper(
     models: ParSeq[Model[PredictionResult[Any]]],
@@ -27,9 +31,8 @@
     case None            => throw new IllegalArgumentException(s"Unable to find a non-null label")
   }
 
-  /**
-    * Seq of tuples containing training data paired with their out-of-bag residuals and uncertainty estimates.
-    * Defined as lazy so it's only computed if needed for the ratio or bias learner calculations.
+  /** Seq of tuples containing training data paired with their out-of-bag residuals and uncertainty estimates. Defined
+    * as lazy so it's only computed if needed for the ratio or bias learner calculations.
     */
   lazy val oobErrors: Seq[(Vector[Any], Double, Double)] = trainingData.indices.flatMap { idx =>
     val oobModels =
@@ -49,29 +52,22 @@
       val predicted = model.transform(Seq(trainingData(idx)._1))
       val error = predicted.getExpected().head - trainingData(idx)._2.asInstanceOf[Double]
       val uncertainty = predicted match {
-<<<<<<< HEAD
-        case x: RegressionResult => x.getStdDevObs.get.head
+        case x: RegressionResult => x.getStdDevObs().get.head
         case _: Any =>
           throw new UnsupportedOperationException("Computing oobErrors for classification is not supported.")
-=======
-        case x: RegressionResult => x.getStdDevObs().get.head
-        case _: Any => throw new UnsupportedOperationException("Computing oobErrors for classification is not supported.")
->>>>>>> 4c6917d6
       }
       Some(trainingData(idx)._1, error, uncertainty)
     }
   }
 
-  /**
-    * Calculate the uncertainty calibration ratio, which is the 68th percentile of error/uncertainty.
-    * for the training points. If a point has 0 uncertainty, the ratio is 1 iff error is also 0, or infinity otherwise.
-    * If the 68th percentile ratio is infinity, default to 1.0. This is not unreasonable when the number of training data
-    * and bags are small, meaning there may only be 2 out-of-bag models.
+  /** Calculate the uncertainty calibration ratio, which is the 68th percentile of error/uncertainty. for the training
+    * points. If a point has 0 uncertainty, the ratio is 1 iff error is also 0, or infinity otherwise. If the 68th
+    * percentile ratio is infinity, default to 1.0. This is not unreasonable when the number of training data and bags
+    * are small, meaning there may only be 2 out-of-bag models.
     */
   val ratio = if (uncertaintyCalibration && isRegression && useJackknife) {
     Async.canStop()
-<<<<<<< HEAD
-    oobErrors
+    val oneSigmaRatio = oobErrors
       .map {
         case (_, 0.0, 0.0)           => 1.0
         case (_, _, 0.0)             => Double.PositiveInfinity
@@ -80,27 +76,18 @@
       .sorted
       .drop((oobErrors.size * 0.68).toInt)
       .head
-=======
-    val oneSigmaRatio = oobErrors.map {
-      case (_, 0.0, 0.0) => 1.0
-      case (_, _, 0.0) => Double.PositiveInfinity
-      case (_, error, uncertainty) => Math.abs(error / uncertainty)
-    }.sorted.drop((oobErrors.size * 0.68).toInt).head
     if (oneSigmaRatio.isPosInfinity) 1.0 else oneSigmaRatio
->>>>>>> 4c6917d6
   } else {
     1.0
   }
   assert(!ratio.isNaN && !ratio.isInfinity, s"Uncertainty calibration ratio is not real: $ratio")
 
-  /**
-    * Data on which to train a bias learner.
+  /** Data on which to train a bias learner.
     */
-  lazy val biasTraining = oobErrors.map {
-    case (f, e, u) =>
-      // Math.E is only statistically correct.  It should be actualBags / Nib.transpose(i).count(_ == 0)
-      // Or, better yet, filter the bags that don't include the training example
-      val bias = Math.E * Math.max(Math.abs(e) - u * ratio, 0)
-      (f, bias)
+  lazy val biasTraining = oobErrors.map { case (f, e, u) =>
+    // Math.E is only statistically correct.  It should be actualBags / Nib.transpose(i).count(_ == 0)
+    // Or, better yet, filter the bags that don't include the training example
+    val bias = Math.E * Math.max(Math.abs(e) - u * ratio, 0)
+    (f, bias)
   }
 }