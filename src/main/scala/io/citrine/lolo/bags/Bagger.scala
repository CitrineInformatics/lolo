package io.citrine.lolo.bags

import breeze.linalg.DenseMatrix
import breeze.stats.distributions.{Poisson, Rand, RandBasis}
import io.citrine.lolo.stats.metrics.{ClassificationMetrics, RegressionMetrics}
import io.citrine.lolo.util.{Async, InterruptibleExecutionContext}
import io.citrine.lolo.{Learner, Model, PredictionResult, RegressionResult, TrainingResult}

import scala.collection.parallel.ExecutionContextTaskSupport
import scala.collection.parallel.immutable.{ParRange, ParSeq}
import scala.reflect._

/**
  * A bagger creates an ensemble of models by training the learner on random samples of the training data
  *
  * Created by maxhutch on 11/14/16.
  *
  * @param method  learner to train each model in the ensemble
  * @param numBags number of base models to aggregate (default of -1 sets the number of models to the number of training rows)
  * @param useJackknife whether to enable jackknife uncertainty estimate
  * @param biasLearner learner to use for estimating bias
  * @param uncertaintyCalibration whether to enable empirical uncertainty calibration
  * @param disableBootstrap whether to disable bootstrap (useful when `method` implements its own randomization)
  * @param randBasis breeze RandBasis to use for generating breeze random numbers
  */
case class Bagger(
<<<<<<< HEAD
    method: Learner,
    numBags: Int = -1,
    useJackknife: Boolean = true,
    biasLearner: Option[Learner] = None,
    uncertaintyCalibration: Boolean = false,
    disableBootstrap: Boolean = false,
    randBasis: RandBasis = Rand
) extends Learner {
=======
                   method: Learner,
                   numBags: Int = -1,
                   useJackknife: Boolean = true,
                   biasLearner: Option[Learner] = None,
                   uncertaintyCalibration: Boolean = true,
                   disableBootstrap: Boolean = false,
                   randBasis: RandBasis = Rand
                 ) extends Learner {
>>>>>>> 4c6917d6
  require(
    !(uncertaintyCalibration && disableBootstrap),
    "Options uncertaintyCalibration and disableBootstrap are incompatible. At most one may be set true."
  )

  /**
    * Draw with replacement from the training data for each model
    *
    * @param trainingData to train on
    * @param weights      for the training rows, if applicable
    * @return a model
    */
  override def train(
      trainingData: Seq[(Vector[Any], Any)],
      weights: Option[Seq[Double]] = None
  ): BaggedTrainingResult[Any] = {
    /* Make sure the training data is the same size */
    assert(trainingData.forall(trainingData.head._1.size == _._1.size))
    require(
      trainingData.size >= Bagger.minimumTrainingSize,
      s"We need to have at least ${Bagger.minimumTrainingSize} rows, only ${trainingData.size} given"
    )

<<<<<<< HEAD
    val isRegression: Boolean = trainingData.head._2 match {
      case _: Double => true
      case _: Any    => false
    }

=======
>>>>>>> 4c6917d6
    /* Use unit weights if none are specified */
    val weightsActual = weights.getOrElse(Seq.fill(trainingData.size)(1.0))

    /* Set default number of bags */
    val actualBags = if (numBags > 0) {
      numBags
    } else {
      trainingData.size
    }

    // We need enough bags such that the probability that the poisson draw is "valid" is at least 50%
    // Valid here means that for each training point, there is at least one tree that doesn't include it
    // The probability that the weights are valid is:
    // (1 - [(1 - 1/e)^{number of trees}])^{number of training points}
    val minBags = Math.log(1 - Math.pow(2, -1.0 / trainingData.size)) / Math.log((Math.E - 1) / Math.E)
    require(
      !useJackknife || actualBags >= minBags,
      s"Jackknife requires ${minBags} bags for ${trainingData.size} training rows, but only ${actualBags} given."
    )

    /* Compute the number of instances of each training row in each training sample */
    val dist = new Poisson(1.0)(randBasis)
    val Nib: Vector[Vector[Int]] = if (disableBootstrap) {
      Vector.fill[Vector[Int]](actualBags)(Vector.fill[Int](trainingData.size)(1))
    } else {
      Iterator
        .continually {
          // Generate Poisson distributed weights, filtering out any that don't have the minimum required number
          // of non-zero training weights
          Iterator
            .continually {
              Vector.fill(trainingData.size)(dist.draw())
            }
            .filter(_.count(_ > 0) >= Bagger.minimumNonzeroWeightSize)
            .take(actualBags)
            .toVector
        }
        .filter { nMat =>
          lazy val noAlwaysPresentTrainingData = nMat.transpose.forall { vec => vec.contains(0) }
          // Make sure that at least one learner is missing each training point
          // This prevents a divide-by-zero error in the jackknife-after-bootstrap calculation
          !useJackknife || noAlwaysPresentTrainingData
        }
        .next()
    }

    /* Learn the actual models in parallel */
    val parIterator = new ParRange(0 until actualBags)
    parIterator.tasksupport = new ExecutionContextTaskSupport(InterruptibleExecutionContext())
    val (models, importances: ParSeq[Option[Vector[Double]]]) = parIterator.map { i =>
      // get weights
      val sampleWeights = Nib(i).zip(weightsActual).map(p => p._1.toDouble * p._2)

      // Train the model
      val meta = method.train(trainingData.toVector, Some(sampleWeights))

      // Extract the model and feature importance from the TrainingResult
      (meta.getModel(), meta.getFeatureImportance())
    }.unzip

    // Average the feature importances
    val averageImportance: Option[Vector[Double]] = importances
      .reduce(Bagger.combineImportance)
      .map(_.map(_ / importances.size))

<<<<<<< HEAD
    /* Out-of-bag error and uncertainty for each point, calculating by combining the result of each tree.
    Define as lazy so we only compute them if they are needed for the ratio or bias learner calculation */
    lazy val oobErrors: Seq[(Vector[Any], Double, Double)] = trainingData.indices.flatMap { idx =>
      val oobModels =
        models.zip(Nib.map(_(idx))).filter(_._2 == 0).map(_._1).asInstanceOf[ParSeq[Model[PredictionResult[Double]]]]
      if (oobModels.size < 2) {
        None
      } else {
        Async.canStop()
        val model = new BaggedModel(
          oobModels,
          Nib.filter {
            _(idx) == 0
          },
          useJackknife,
          disableBootstrap = disableBootstrap
        )
        val predicted = model.transform(Seq(trainingData(idx)._1))
        val error = predicted.getExpected().head - trainingData(idx)._2.asInstanceOf[Double]
        val uncertainty = predicted match {
          case x: RegressionResult => x.getStdDevObs.get.head
          case _: Any =>
            throw new UnsupportedOperationException("Computing oobErrors for classification is not supported.")
        }
        Some(trainingData(idx)._1, error, uncertainty)
      }
    }

    /* Calculate the uncertainty calibration ratio, which is the 68th percentile of error/uncertainty
    for the training points. If a point has 0 uncertainty, the ratio is 1 if error is also 0, otherwise infinity */
    val ratio = if (uncertaintyCalibration && isRegression && useJackknife) {
      Async.canStop()
      oobErrors
        .map {
          case (_, 0.0, 0.0)           => 1.0
          case (_, _, 0.0)             => Double.PositiveInfinity
          case (_, error, uncertainty) => Math.abs(error / uncertainty)
        }
        .sorted
        .drop((oobErrors.size * 0.68).toInt)
        .head
    } else {
      1.0
    }
    assert(!ratio.isNaN && !ratio.isInfinity, s"Uncertainty calibration ratio is not real: $ratio")

=======
>>>>>>> 4c6917d6
    /* Wrap the models in a BaggedModel object */
    val helper = BaggerHelper(models, trainingData, Nib, useJackknife, uncertaintyCalibration)
    val biasModel = if (biasLearner.isDefined && helper.oobErrors.nonEmpty && helper.isRegression) {
      Async.canStop()
<<<<<<< HEAD
      if (isRegression) {
        new BaggedTrainingResult(
          models.asInstanceOf[ParSeq[Model[PredictionResult[Double]]]],
          averageImportance,
          Nib,
          trainingData,
          useJackknife,
          None,
          ratio,
          disableBootstrap
        )
      } else {
        new BaggedTrainingResult(
          models,
          averageImportance,
          Nib,
          trainingData,
          useJackknife,
          None,
          ratio,
          disableBootstrap
        )
      }
    } else {
      val biasTraining = oobErrors.map {
        case (f, e, u) =>
          // Math.E is only statistically correct.  It should be actualBags / Nib.transpose(i).count(_ == 0)
          // Or, better yet, filter the bags that don't include the training example
          val bias = Math.max(Math.abs(e) - u * ratio, 0)
          (f, bias)
      }
      Async.canStop()
      val biasModel = biasLearner.get.train(biasTraining).getModel().asInstanceOf[Model[PredictionResult[Double]]]
      Async.canStop()

      if (isRegression) {
        new BaggedTrainingResult[Double](
          models.asInstanceOf[ParSeq[Model[PredictionResult[Double]]]],
          averageImportance,
          Nib,
          trainingData,
          useJackknife,
          Some(biasModel),
          ratio,
          disableBootstrap
        )
      } else {
        new BaggedTrainingResult[Any](
          models,
          averageImportance,
          Nib,
          trainingData,
          useJackknife,
          None,
          ratio,
          disableBootstrap
        )
      }
=======
      Some(biasLearner.get.train(helper.biasTraining).getModel().asInstanceOf[Model[PredictionResult[Double]]])
    } else None

    if (helper.isRegression) {
      new BaggedTrainingResult[Double](
        models = models.asInstanceOf[ParSeq[Model[PredictionResult[Double]]]],
        featureImportance = averageImportance,
        Nib = Nib,
        trainingData = trainingData,
        useJackknife = useJackknife,
        biasModel = biasModel,
        rescale = helper.ratio,
        disableBootstrap = disableBootstrap
      )
    } else {
      new BaggedTrainingResult[Any](
        models = models,
        featureImportance = averageImportance,
        Nib = Nib,
        trainingData = trainingData,
        useJackknife = useJackknife,
        biasModel = biasModel,
        rescale = helper.ratio,
        disableBootstrap = disableBootstrap
      )
>>>>>>> 4c6917d6
    }
  }
}

class BaggedTrainingResult[+T: ClassTag](
    models: ParSeq[Model[PredictionResult[T]]],
    featureImportance: Option[Vector[Double]],
    Nib: Vector[Vector[Int]],
    trainingData: Seq[(Vector[Any], Any)],
    useJackknife: Boolean,
    biasModel: Option[Model[PredictionResult[T]]] = None,
    rescale: Double = 1.0,
    disableBootstrap: Boolean = false
) extends TrainingResult {

  lazy val NibT = Nib.transpose
  lazy val model = new BaggedModel[T](models, Nib, useJackknife, biasModel, rescale, disableBootstrap)
  lazy val rep = trainingData.find(_._2 != null).get._2
  lazy val predictedVsActual = trainingData.zip(NibT).flatMap {
    case ((f, l), nb) =>
      val oob = if (disableBootstrap) {
        models.zip(nb)
      } else {
        models.zip(nb).filter(_._2 == 0)
      }

      if (oob.isEmpty || l == null || (l.isInstanceOf[Double] && l.asInstanceOf[Double].isNaN)) {
        Seq()
      } else {
        val predicted = l match {
          case _: Double => oob.map(_._1.transform(Seq(f)).getExpected().head.asInstanceOf[Double]).sum / oob.size
          case _: Any    => oob.map(_._1.transform(Seq(f)).getExpected().head).groupBy(identity).maxBy(_._2.size)._1
        }
        Seq((f, predicted, l))
      }
  }

  lazy val loss: Double = rep match {
    case _: Double => RegressionMetrics.RMSE(predictedVsActual.asInstanceOf[Seq[(Vector[Any], Double, Double)]])
    case _: Any    => ClassificationMetrics.loss(predictedVsActual)
  }

  /**
    * Average the influences across the ensemble of models
    *
    * @return feature influences as an array of doubles
    */
  override def getFeatureImportance(): Option[Vector[Double]] = featureImportance

  override def getModel(): BaggedModel[Any] = model

  override def getPredictedVsActual(): Option[Seq[(Vector[Any], Any, Any)]] = Some(predictedVsActual)

  override def getLoss(): Option[Double] = {
    if (predictedVsActual.nonEmpty) {
      Some(loss)
    } else {
      None
    }
  }
}

/**
  * Container holding a parallel sequence of models and the sample counts used to train them
  *
  * @param models in this bagged model
  * @param Nib    training sample counts
  */
class BaggedModel[+T: ClassTag](
    models: ParSeq[Model[PredictionResult[T]]],
    Nib: Vector[Vector[Int]],
    useJackknife: Boolean,
    biasModel: Option[Model[PredictionResult[T]]] = None,
    rescale: Double = 1.0,
    disableBootstrap: Boolean = false
) extends Model[BaggedResult[T]] {

  /**
    * Apply each model to the outputs and wrap them up
    *
    * @param inputs to apply the model to
    * @return a predictionresult that includes uncertainties and scores
    */
  override def transform(inputs: Seq[Vector[Any]]): BaggedResult[T] = {
    assert(inputs.forall(_.size == inputs.head.size))
    val isRegression = classTag[T].runtimeClass == classOf[Double]

    val bias = if (biasModel.isDefined) {
      Some(biasModel.get.transform(inputs).getExpected().asInstanceOf[Seq[Double]])
    } else {
      None
    }
    val ensemblePredictions = models.map(model => model.transform(inputs)).seq

    val res = if (inputs.size == 1 && isRegression) {
      // In the special case of a single prediction on a real value, emit an optimized BaggedSingleResult
      SinglePredictionBaggedResult(
        ensemblePredictions.map(_.asInstanceOf[PredictionResult[Double]]),
        Nib,
        bias.map(_.head),
        rescale,
        disableBootstrap
      )
    } else if (isRegression) {
      MultiPredictionBaggedResult(
        ensemblePredictions.map(_.asInstanceOf[PredictionResult[Double]]),
        Nib,
        bias,
        rescale,
        disableBootstrap
      )
    } else {
      BaggedClassificationResult(ensemblePredictions)
    }

    res.asInstanceOf[BaggedResult[T]]
  }

  /**
    * Compute Shapley feature attributions for a given input
    *
    * @param input for which to compute feature attributions.
    * @param omitFeatures feature indices to omit in computing Shapley values
    * @return matrix of attributions for each feature and output
    *         One row per feature, each of length equal to the output dimension.
    *         The output dimension is 1 for single-task regression, or equal to the number of classification categories.
    */
  override def shapley(input: Vector[Any], omitFeatures: Set[Int] = Set()): Option[DenseMatrix[Double]] = {
    val ensembleShapley = models.map(model => model.shapley(input, omitFeatures))
    if (!ensembleShapley.head.isDefined) {
      None
    }
    assert(ensembleShapley.forall(x => x.isDefined))

    def sumReducer(a: Option[DenseMatrix[Double]], b: Option[DenseMatrix[Double]]): Option[DenseMatrix[Double]] = {
      Some(a.get + b.get)
    }
    val scale = 1.0 / ensembleShapley.length

    Some(scale * ensembleShapley.reduce(sumReducer).get)
  }

  // Accessor useful for testing.
  private[bags] def getModels(): ParSeq[Model[PredictionResult[T]]] = models
}

object Bagger {

  /**
    * The minimum number of training rows in order to train a Bagger
    */
  val minimumTrainingSize: Int = 8

  /**
    * The minimum number of non-zero weighted training points that is based into the learner
    *
    * This requirement biases the poisson draws, but hopefully not too too much
    */
  val minimumNonzeroWeightSize: Int = 4

  private def combineImportance(v1: Option[Vector[Double]], v2: Option[Vector[Double]]): Option[Vector[Double]] = {
    (v1, v2) match {
      case (None, None)                                         => None
      case (Some(v1: Vector[Double]), Some(v2: Vector[Double])) => Some(v1.zip(v2).map(p => p._1 + p._2))
      case _                                                    => None
    }
  }
}<|MERGE_RESOLUTION|>--- conflicted
+++ resolved
@@ -10,50 +10,47 @@
 import scala.collection.parallel.immutable.{ParRange, ParSeq}
 import scala.reflect._
 
-/**
-  * A bagger creates an ensemble of models by training the learner on random samples of the training data
+/** A bagger creates an ensemble of models by training the learner on random samples of the training data
   *
   * Created by maxhutch on 11/14/16.
   *
-  * @param method  learner to train each model in the ensemble
-  * @param numBags number of base models to aggregate (default of -1 sets the number of models to the number of training rows)
-  * @param useJackknife whether to enable jackknife uncertainty estimate
-  * @param biasLearner learner to use for estimating bias
-  * @param uncertaintyCalibration whether to enable empirical uncertainty calibration
-  * @param disableBootstrap whether to disable bootstrap (useful when `method` implements its own randomization)
-  * @param randBasis breeze RandBasis to use for generating breeze random numbers
+  * @param method
+  *   learner to train each model in the ensemble
+  * @param numBags
+  *   number of base models to aggregate (default of -1 sets the number of models to the number of training rows)
+  * @param useJackknife
+  *   whether to enable jackknife uncertainty estimate
+  * @param biasLearner
+  *   learner to use for estimating bias
+  * @param uncertaintyCalibration
+  *   whether to enable empirical uncertainty calibration
+  * @param disableBootstrap
+  *   whether to disable bootstrap (useful when `method` implements its own randomization)
+  * @param randBasis
+  *   breeze RandBasis to use for generating breeze random numbers
   */
 case class Bagger(
-<<<<<<< HEAD
     method: Learner,
     numBags: Int = -1,
     useJackknife: Boolean = true,
     biasLearner: Option[Learner] = None,
-    uncertaintyCalibration: Boolean = false,
+    uncertaintyCalibration: Boolean = true,
     disableBootstrap: Boolean = false,
     randBasis: RandBasis = Rand
 ) extends Learner {
-=======
-                   method: Learner,
-                   numBags: Int = -1,
-                   useJackknife: Boolean = true,
-                   biasLearner: Option[Learner] = None,
-                   uncertaintyCalibration: Boolean = true,
-                   disableBootstrap: Boolean = false,
-                   randBasis: RandBasis = Rand
-                 ) extends Learner {
->>>>>>> 4c6917d6
   require(
     !(uncertaintyCalibration && disableBootstrap),
     "Options uncertaintyCalibration and disableBootstrap are incompatible. At most one may be set true."
   )
 
-  /**
-    * Draw with replacement from the training data for each model
-    *
-    * @param trainingData to train on
-    * @param weights      for the training rows, if applicable
-    * @return a model
+  /** Draw with replacement from the training data for each model
+    *
+    * @param trainingData
+    *   to train on
+    * @param weights
+    *   for the training rows, if applicable
+    * @return
+    *   a model
     */
   override def train(
       trainingData: Seq[(Vector[Any], Any)],
@@ -66,14 +63,6 @@
       s"We need to have at least ${Bagger.minimumTrainingSize} rows, only ${trainingData.size} given"
     )
 
-<<<<<<< HEAD
-    val isRegression: Boolean = trainingData.head._2 match {
-      case _: Double => true
-      case _: Any    => false
-    }
-
-=======
->>>>>>> 4c6917d6
     /* Use unit weights if none are specified */
     val weightsActual = weights.getOrElse(Seq.fill(trainingData.size)(1.0))
 
@@ -139,119 +128,10 @@
       .reduce(Bagger.combineImportance)
       .map(_.map(_ / importances.size))
 
-<<<<<<< HEAD
-    /* Out-of-bag error and uncertainty for each point, calculating by combining the result of each tree.
-    Define as lazy so we only compute them if they are needed for the ratio or bias learner calculation */
-    lazy val oobErrors: Seq[(Vector[Any], Double, Double)] = trainingData.indices.flatMap { idx =>
-      val oobModels =
-        models.zip(Nib.map(_(idx))).filter(_._2 == 0).map(_._1).asInstanceOf[ParSeq[Model[PredictionResult[Double]]]]
-      if (oobModels.size < 2) {
-        None
-      } else {
-        Async.canStop()
-        val model = new BaggedModel(
-          oobModels,
-          Nib.filter {
-            _(idx) == 0
-          },
-          useJackknife,
-          disableBootstrap = disableBootstrap
-        )
-        val predicted = model.transform(Seq(trainingData(idx)._1))
-        val error = predicted.getExpected().head - trainingData(idx)._2.asInstanceOf[Double]
-        val uncertainty = predicted match {
-          case x: RegressionResult => x.getStdDevObs.get.head
-          case _: Any =>
-            throw new UnsupportedOperationException("Computing oobErrors for classification is not supported.")
-        }
-        Some(trainingData(idx)._1, error, uncertainty)
-      }
-    }
-
-    /* Calculate the uncertainty calibration ratio, which is the 68th percentile of error/uncertainty
-    for the training points. If a point has 0 uncertainty, the ratio is 1 if error is also 0, otherwise infinity */
-    val ratio = if (uncertaintyCalibration && isRegression && useJackknife) {
-      Async.canStop()
-      oobErrors
-        .map {
-          case (_, 0.0, 0.0)           => 1.0
-          case (_, _, 0.0)             => Double.PositiveInfinity
-          case (_, error, uncertainty) => Math.abs(error / uncertainty)
-        }
-        .sorted
-        .drop((oobErrors.size * 0.68).toInt)
-        .head
-    } else {
-      1.0
-    }
-    assert(!ratio.isNaN && !ratio.isInfinity, s"Uncertainty calibration ratio is not real: $ratio")
-
-=======
->>>>>>> 4c6917d6
     /* Wrap the models in a BaggedModel object */
     val helper = BaggerHelper(models, trainingData, Nib, useJackknife, uncertaintyCalibration)
     val biasModel = if (biasLearner.isDefined && helper.oobErrors.nonEmpty && helper.isRegression) {
       Async.canStop()
-<<<<<<< HEAD
-      if (isRegression) {
-        new BaggedTrainingResult(
-          models.asInstanceOf[ParSeq[Model[PredictionResult[Double]]]],
-          averageImportance,
-          Nib,
-          trainingData,
-          useJackknife,
-          None,
-          ratio,
-          disableBootstrap
-        )
-      } else {
-        new BaggedTrainingResult(
-          models,
-          averageImportance,
-          Nib,
-          trainingData,
-          useJackknife,
-          None,
-          ratio,
-          disableBootstrap
-        )
-      }
-    } else {
-      val biasTraining = oobErrors.map {
-        case (f, e, u) =>
-          // Math.E is only statistically correct.  It should be actualBags / Nib.transpose(i).count(_ == 0)
-          // Or, better yet, filter the bags that don't include the training example
-          val bias = Math.max(Math.abs(e) - u * ratio, 0)
-          (f, bias)
-      }
-      Async.canStop()
-      val biasModel = biasLearner.get.train(biasTraining).getModel().asInstanceOf[Model[PredictionResult[Double]]]
-      Async.canStop()
-
-      if (isRegression) {
-        new BaggedTrainingResult[Double](
-          models.asInstanceOf[ParSeq[Model[PredictionResult[Double]]]],
-          averageImportance,
-          Nib,
-          trainingData,
-          useJackknife,
-          Some(biasModel),
-          ratio,
-          disableBootstrap
-        )
-      } else {
-        new BaggedTrainingResult[Any](
-          models,
-          averageImportance,
-          Nib,
-          trainingData,
-          useJackknife,
-          None,
-          ratio,
-          disableBootstrap
-        )
-      }
-=======
       Some(biasLearner.get.train(helper.biasTraining).getModel().asInstanceOf[Model[PredictionResult[Double]]])
     } else None
 
@@ -277,7 +157,6 @@
         rescale = helper.ratio,
         disableBootstrap = disableBootstrap
       )
->>>>>>> 4c6917d6
     }
   }
 }
@@ -296,23 +175,22 @@
   lazy val NibT = Nib.transpose
   lazy val model = new BaggedModel[T](models, Nib, useJackknife, biasModel, rescale, disableBootstrap)
   lazy val rep = trainingData.find(_._2 != null).get._2
-  lazy val predictedVsActual = trainingData.zip(NibT).flatMap {
-    case ((f, l), nb) =>
-      val oob = if (disableBootstrap) {
-        models.zip(nb)
-      } else {
-        models.zip(nb).filter(_._2 == 0)
+  lazy val predictedVsActual = trainingData.zip(NibT).flatMap { case ((f, l), nb) =>
+    val oob = if (disableBootstrap) {
+      models.zip(nb)
+    } else {
+      models.zip(nb).filter(_._2 == 0)
+    }
+
+    if (oob.isEmpty || l == null || (l.isInstanceOf[Double] && l.asInstanceOf[Double].isNaN)) {
+      Seq()
+    } else {
+      val predicted = l match {
+        case _: Double => oob.map(_._1.transform(Seq(f)).getExpected().head.asInstanceOf[Double]).sum / oob.size
+        case _: Any    => oob.map(_._1.transform(Seq(f)).getExpected().head).groupBy(identity).maxBy(_._2.size)._1
       }
-
-      if (oob.isEmpty || l == null || (l.isInstanceOf[Double] && l.asInstanceOf[Double].isNaN)) {
-        Seq()
-      } else {
-        val predicted = l match {
-          case _: Double => oob.map(_._1.transform(Seq(f)).getExpected().head.asInstanceOf[Double]).sum / oob.size
-          case _: Any    => oob.map(_._1.transform(Seq(f)).getExpected().head).groupBy(identity).maxBy(_._2.size)._1
-        }
-        Seq((f, predicted, l))
-      }
+      Seq((f, predicted, l))
+    }
   }
 
   lazy val loss: Double = rep match {
@@ -320,10 +198,10 @@
     case _: Any    => ClassificationMetrics.loss(predictedVsActual)
   }
 
-  /**
-    * Average the influences across the ensemble of models
-    *
-    * @return feature influences as an array of doubles
+  /** Average the influences across the ensemble of models
+    *
+    * @return
+    *   feature influences as an array of doubles
     */
   override def getFeatureImportance(): Option[Vector[Double]] = featureImportance
 
@@ -340,11 +218,12 @@
   }
 }
 
-/**
-  * Container holding a parallel sequence of models and the sample counts used to train them
+/** Container holding a parallel sequence of models and the sample counts used to train them
   *
-  * @param models in this bagged model
-  * @param Nib    training sample counts
+  * @param models
+  *   in this bagged model
+  * @param Nib
+  *   training sample counts
   */
 class BaggedModel[+T: ClassTag](
     models: ParSeq[Model[PredictionResult[T]]],
@@ -355,11 +234,12 @@
     disableBootstrap: Boolean = false
 ) extends Model[BaggedResult[T]] {
 
-  /**
-    * Apply each model to the outputs and wrap them up
-    *
-    * @param inputs to apply the model to
-    * @return a predictionresult that includes uncertainties and scores
+  /** Apply each model to the outputs and wrap them up
+    *
+    * @param inputs
+    *   to apply the model to
+    * @return
+    *   a predictionresult that includes uncertainties and scores
     */
   override def transform(inputs: Seq[Vector[Any]]): BaggedResult[T] = {
     assert(inputs.forall(_.size == inputs.head.size))
@@ -396,14 +276,16 @@
     res.asInstanceOf[BaggedResult[T]]
   }
 
-  /**
-    * Compute Shapley feature attributions for a given input
-    *
-    * @param input for which to compute feature attributions.
-    * @param omitFeatures feature indices to omit in computing Shapley values
-    * @return matrix of attributions for each feature and output
-    *         One row per feature, each of length equal to the output dimension.
-    *         The output dimension is 1 for single-task regression, or equal to the number of classification categories.
+  /** Compute Shapley feature attributions for a given input
+    *
+    * @param input
+    *   for which to compute feature attributions.
+    * @param omitFeatures
+    *   feature indices to omit in computing Shapley values
+    * @return
+    *   matrix of attributions for each feature and output One row per feature, each of length equal to the output
+    *   dimension. The output dimension is 1 for single-task regression, or equal to the number of classification
+    *   categories.
     */
   override def shapley(input: Vector[Any], omitFeatures: Set[Int] = Set()): Option[DenseMatrix[Double]] = {
     val ensembleShapley = models.map(model => model.shapley(input, omitFeatures))
@@ -426,13 +308,11 @@
 
 object Bagger {
 
-  /**
-    * The minimum number of training rows in order to train a Bagger
+  /** The minimum number of training rows in order to train a Bagger
     */
   val minimumTrainingSize: Int = 8
 
-  /**
-    * The minimum number of non-zero weighted training points that is based into the learner
+  /** The minimum number of non-zero weighted training points that is based into the learner
     *
     * This requirement biases the poisson draws, but hopefully not too too much
     */
