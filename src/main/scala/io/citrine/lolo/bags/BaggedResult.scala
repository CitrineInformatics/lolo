--- conflicted
+++ resolved
@@ -1,13 +1,8 @@
 package io.citrine.lolo.bags
 
 import breeze.linalg.{DenseMatrix, DenseVector, norm}
-<<<<<<< HEAD
 import io.citrine.lolo.bags.CorrelationMethods.{Bootstrap, CorrelationMethod, FromTraining, Jackknife, Trivial}
-import io.citrine.lolo.trees.multitask.{MultiModelDefinedResult, MultiModelPredictionResult}
-import io.citrine.lolo.{PredictionResult, RegressionResult}
-=======
 import io.citrine.lolo.{ParallelModelsPredictionResult, MultiTaskModelPredictionResult, PredictionResult, RegressionResult}
->>>>>>> 23e5cc13
 import io.citrine.lolo.util.Async
 import io.citrine.lolo.stats.utils
 import org.slf4j.{Logger, LoggerFactory}
@@ -426,16 +421,12 @@
   * @param baggedPredictions  bagged prediction results for each label
   * @param realLabels         a boolean sequence indicating which labels are real-valued
   */
-<<<<<<< HEAD
 case class MultiTaskBaggedResult(
                                   baggedPredictions: Seq[BaggedResult[Any]],
                                   realLabels: Seq[Boolean],
                                   trainingLabels: Seq[Seq[Any]],
                                   trainingWeights: Seq[Double]
-                                ) extends BaggedResult[Seq[Any]] with MultiModelPredictionResult {
-=======
-case class MultiTaskBaggedResult(baggedPredictions: Seq[BaggedResult[Any]], realLabels: Seq[Boolean]) extends BaggedResult[Seq[Any]] with MultiTaskModelPredictionResult {
->>>>>>> 23e5cc13
+                                ) extends BaggedResult[Seq[Any]] with MultiTaskModelPredictionResult {
 
   override def numPredictions: Int = baggedPredictions.head.numPredictions
 
