--- conflicted
+++ resolved
@@ -1,11 +1,8 @@
 package io.citrine.lolo.trees.regression
 
 import io.citrine.lolo.trees.splits.{NoSplit, RegressionSplitter, Split, Splitter}
-<<<<<<< HEAD
 import io.citrine.lolo.trees.{InternalModelNode, ModelNode, TrainingNode}
-=======
 import io.citrine.lolo.trees.{InternalModelNode, ModelNode, TrainingLeaf, TrainingNode}
->>>>>>> 1e927421
 import io.citrine.lolo.{Learner, PredictionResult}
 
 /**
@@ -20,8 +17,7 @@
                               numFeatures: Int,
                               minLeafInstances: Int,
                               remainingDepth: Int,
-                              maxDepth: Int,
-                              splitter: Splitter[Double]
+                              maxDepth: Int
                             )
   extends TrainingNode(
     trainingData = trainingData,
@@ -35,15 +31,8 @@
   lazy val (leftTrain, rightTrain) = trainingData.partition(r => split.turnLeft(r._1))
   assert(leftTrain.nonEmpty && rightTrain.nonEmpty, s"Split ${split} resulted in zero size: ${trainingData.map(_._1(split.getIndex()))}")
 
-<<<<<<< HEAD
-  lazy val leftChild = RegressionTrainingNode.buildChild(leftTrain, leafLearner, minLeafInstances, remainingDepth, maxDepth, numFeatures, splitter)
-
-  lazy val rightChild = RegressionTrainingNode.buildChild(rightTrain, leafLearner, minLeafInstances, remainingDepth, maxDepth, numFeatures, splitter)
-=======
   lazy val leftChild = RegressionTrainingNode.buildChild(leftTrain, leafLearner, splitter, minLeafInstances, remainingDepth, maxDepth, numFeatures)
-
   lazy val rightChild = RegressionTrainingNode.buildChild(rightTrain, leafLearner, splitter, minLeafInstances, remainingDepth, maxDepth, numFeatures)
->>>>>>> 1e927421
 
   /**
     * Get the lightweight prediction node for the output tree
@@ -95,17 +84,12 @@
                   minLeafInstances: Int,
                   remainingDepth: Int,
                   maxDepth: Int,
-                  numFeatures: Int,
-                  splitter: Splitter[Double]
+                  numFeatures: Int
                 ): TrainingNode[AnyVal, Double] = {
     if (trainingData.size >= 2 * minLeafInstances && remainingDepth > 0 && trainingData.exists(_._2 != trainingData.head._2)) {
       val (leftSplit, leftDelta) = splitter.getBestSplit(trainingData, numFeatures, minLeafInstances)
       if (!leftSplit.isInstanceOf[NoSplit]) {
-<<<<<<< HEAD
-        new RegressionTrainingNode(trainingData, leafLearner, leftSplit, leftDelta, numFeatures, minLeafInstances, remainingDepth - 1, maxDepth, splitter)
-=======
         new RegressionTrainingNode(trainingData, leafLearner, splitter, leftSplit, leftDelta, numFeatures, minLeafInstances, remainingDepth - 1, maxDepth)
->>>>>>> 1e927421
       } else {
         new RegressionTrainingLeaf(trainingData, leafLearner, maxDepth - remainingDepth)
       }
