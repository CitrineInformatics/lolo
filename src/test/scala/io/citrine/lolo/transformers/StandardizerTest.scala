--- conflicted
+++ resolved
@@ -22,10 +22,6 @@
   // Creating another dataset which has 1 feature that has 0 variance.
   val dataWithConstant: Vector[(Vector[Double], Double)] = data.map(d => (0.0 +: d._1, d._2))
 
-  // Creating another dataset which has 1 feature that has 0 variance.
-  val data2 = data.map(d => (1.11 +: d._1, d._2))
-  val weights2 = Vector.fill(data2.size)(if (Random.nextBoolean()) Random.nextDouble() else 0.0)
-
   @Test
   def testStandardMeanAndVariance(): Unit = {
     val inputs = data.map(_._1)
@@ -99,17 +95,6 @@
 
 
   /**
-<<<<<<< HEAD
-    * @Author Astha Garg
-    * When the variance of a particular feature is 0, the test for expected and gradient fails.
-    *
-    */
-  @Test
-  def testStandardGradient(): Unit = {
-    val learner = new LinearRegressionLearner()
-    val model = learner.train(data2, Some(weights2)).getModel()
-    val result = model.transform(data2.map(_._1))
-=======
     * When the variance of a particular feature is 0, the test for expected and gradient fails.
     *
     * @author Astha Garg
@@ -119,22 +104,10 @@
     val learner = new LinearRegressionLearner()
     val model = learner.train(dataWithConstant, Some(weights)).getModel()
     val result = model.transform(dataWithConstant.map(_._1))
->>>>>>> cf567bbf
     val expected = result.getExpected()
     val gradient = result.getGradient()
 
     val standardLearner = new Standardizer(learner)
-<<<<<<< HEAD
-    val standardModel = standardLearner.train(data2, Some(weights2)).getModel()
-    val standardResult = standardModel.transform(data2.map(_._1))
-    val standardExpected = standardResult.getExpected()
-    val standardGradient = standardResult.getGradient()
-
-     expected.zip(standardExpected).foreach { case (free: Double, standard: Double) =>
-      assert(Math.abs(free - standard) < 1.0e-9, s"${free} and ${standard} should be the same")
-    }
-
-=======
     val standardModel = standardLearner.train(dataWithConstant, Some(weights)).getModel()
     val standardResult = standardModel.transform(dataWithConstant.map(_._1))
     val standardExpected = standardResult.getExpected()
@@ -151,7 +124,6 @@
     }
 
     // The gradient wrt the first constant feature is ill-defined without regularization
->>>>>>> cf567bbf
     gradient.get.zip(standardGradient.get).foreach { case (free, standard) =>
       val diff = free.zip(standard).map { case (f, s) => Math.abs(f - s) }.max
       assert(diff < 1.0e-9, s"Gradients should be the same. The diff is $diff")
