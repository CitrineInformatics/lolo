package io.citrine.lolo.validation

import io.citrine.lolo.TestUtils
import io.citrine.lolo.learners.RandomForest
import io.citrine.lolo.stats.functions.Friedman
import org.junit.Test

class StatisticalValidationTest {

  /**
    * Check that the generative validation is approximately consistent with k-fold cross-validation
    *
    * This test is not supposed to be statistically rigorous; just specific enough to detect bugs in the implementation
    */
  @Test
<<<<<<< HEAD
  def testCalibration(): Unit = {
    val nFeature = 8

    // val data = TestUtils.iterateTrainingData(nFeature, Linear.offDiagonal(nFeature).apply, seed = Random.nextLong())
    val data = TestUtils.iterateTrainingData(nFeature, Linear(Seq(1.0)).apply, seed = Random.nextLong())
    // val data = TestUtils.iterateTrainingData(nFeature, Friedman.friedmanSilverman, seed = Random.nextLong())
    // val data = TestUtils.generateTrainingData(nRow, nFeature, Linear.offDiagonal(nFeature).apply)
    // val data = TestUtils.generateTrainingData(nRow, nFeature, Linear.randomDirection(nFeature).apply)
    // val data = TestUtils.iterateTrainingData(nFeature, Friedman.friedmanSilverman)

    if (true) {
      val nTrain = 32
      val nTree = 256

      val chart = Metric.plotMetricScan(
        "Number of Training points",
        Seq(16, 32, 64, 128, 256, 512),
        // Seq(2, 4, 8, 16, 32, 64, 128, 256, 512, 1024),
        Map("R2" -> CoefficientOfDetermination, "confidence" -> StandardConfidence, "error" -> StandardError, "sigmaCorr" -> UncertaintyCorrelation),
        logScale = true
      ){ nTrain: Double =>
        // val nTrain = nTrees.toInt
        val learner = Bagger(
          RegressionTreeLearner(
            numFeatures = nFeature
          ),
          numBags = nTrain.toInt,
          useJackknife = true
        )
        StatisticalValidation.generativeValidation[Double](
        data,
        learner,
        nTrain = nTrain.toInt,
        nTest = 256,
        nRound = 32)
      }
      BitmapEncoder.saveBitmap(chart, s"./metric_scan-corrected_${nTrain}", BitmapFormat.PNG)
    } else {
//      Seq(16, 32, 64, 128, 256, 512, 1024, 2048).foreach { nTrain =>
//        Seq(2, 4, 8, 16, 32, 64, 128, 256, 512, 1024, 2048).foreach { nTree =>
      Seq(32).foreach { nTrain =>
        Seq(4096).foreach { nTree =>
          val learner = RandomForest(numTrees = nTree)
          val pva = StatisticalValidation.generativeValidation(
            data,
            learner,
            nTrain = nTrain,
            nTest = 16,
            nRound = 512
          )
          println(s"CorrelationCoeff is ${UncertaintyCorrelation.estimate(pva)}")
          val chart = StandardResidualHistogram().visualize(pva)
          BitmapEncoder.saveBitmap(chart, s"./stderr_sweep_${nTrain}_${nTree}", BitmapFormat.PNG)
          val pvaChart = PredictedVsActual().visualize(pva)
          BitmapEncoder.saveBitmap(pvaChart, s"./pva_sweep_${nTrain}_${nTree}", BitmapFormat.PNG)
          val errorChart = ErrorVsUncertainty().visualize(pva)
          BitmapEncoder.saveBitmap(errorChart, s"./errcor_sweep_${nTrain}_${nTree}", BitmapFormat.PNG)
        }
      }
    }
  }

  private def computeVariances(error: Seq[Double], sigma: Seq[Double]): (Double, Double, Double) = {
    require(sigma.forall(_ >= 0.0), sigma.min)
    val xRec: Seq[Double] = error.map(Math.abs)
    val xBar = xRec.sum / error.size
    val yBar = sigma.sum / sigma.size
    val varX = xRec.map(x => Math.pow(x - xBar, 2.0)).sum / error.size + xBar * xBar
    val varY = sigma.map(y => Math.pow(y - yBar, 2.0)).sum / sigma.size + yBar * yBar
    val varXY = xRec.zip(sigma).map{case (x, y) => (x - xBar) * (y - yBar)}.sum / error.size + yBar * xBar

    (varX, varY, varXY)
  }

  @Test
  def testHistogram(): Unit = {
    val nFeature = 8
    val nTrain = 16
    val nTree = 1024
    // val data = TestUtils.iterateTrainingData(nFeature, Friedman.friedmanSilverman, seed = Random.nextLong())
    val data = TestUtils.iterateTrainingData(nFeature, Linear(Seq(1.0)).apply, seed = Random.nextLong())
    val learner = RandomForest(numTrees = nTree)

    val chart = generativeHistogram(data, learner, nTrain, 32, 512)

    BitmapEncoder.saveBitmap(chart, s"./tmp", BitmapFormat.PNG)
  }

  def generativeHistogram(
                               source: Iterator[(Vector[Any], Double)],
                               learner: Learner,
                               nTrain: Int,
                               nTest: Int,
                               nRound: Int
                             ): CategoryChart = {
    val data: Seq[(Double, Double, Double)] = (0 until nRound).flatMap { _ =>
      val trainingData: Seq[(Vector[Any], Double)] = source.take(nTrain).toSeq
      val model = learner.train(trainingData).getModel()
      val testData: Seq[(Vector[Any], Double)] = source.take(nTest).toSeq
      val predictions: PredictionResult[Double] = model.transform(testData.map(_._1)).asInstanceOf[PredictionResult[Double]]
      (predictions.getExpected(), predictions.getUncertainty().get.asInstanceOf[Seq[Double]], testData.map(_._2)).zipped.toSeq
    }

    val absoluteErrors = data.map { case (predicted, _, actual) =>
      Math.abs(predicted - actual)
    }

    val (varError, varSigma, sigmaCorr) = computeVariances(absoluteErrors, data.map(_._2))

    println(s"The covariance of sigma and absolute error is ${sigmaCorr / Math.sqrt(varSigma * varError)}")

    val standardErrors = data.map { case (predicted, sigma, actual) => (predicted - actual) / sigma }

    val range = 8.0 // Math.ceil(standardErrors.map(Math.abs).max).toInt.toDouble
    val nBins = 128
    val bins = (-nBins / 2 until nBins / 2).map { idx =>
      (range * idx.toDouble / nBins, range * (idx.toDouble + 1) / nBins)
    }

    val counts = bins.map { case (min, max) =>
      ((min + max) / 2.0, standardErrors.count(x => x >= min && x < max) / (standardErrors.size * (max - min)))
    }

    val crossTerm = 0.0 * Math.sqrt(varError * varSigma) + 1.0 * sigmaCorr
    val meanSigma = data.map(_._2).sum / data.size
    val multiDist = new MultivariateNormalDistribution(Array(0.0, 0.0), Array(Array(varError, crossTerm), Array(crossTerm, varSigma)))
    val fakeRaw = if (true) {
      Seq.fill(data.size) {
        val point = multiDist.sample()
        (point(0) * Random.nextGaussian(), Math.abs(point(1)))
      }
    } else {
      Seq.fill(data.size) {
        val sigma = Math.abs(Random.nextGaussian() * Math.sqrt(varSigma))
        val sigma2 = Math.abs(Random.nextGaussian() * Math.sqrt(varSigma))
        val error = Random.nextGaussian() * Math.sqrt(varError)
        (error, sigma)
      }
    }

    // println(varError, varSigma, sigmaCorr)
    val fakeCorr = computeVariances(fakeRaw.map(_._1), fakeRaw.map(_._2))._3
    println(f"Empirical vs model cross-correlation: ${sigmaCorr}%7.4f vs ${fakeCorr}%7.4f")

    val fakeData: Seq[Double] = if (true) {
      fakeRaw.map{case (x, y) =>
        x / y
      }
    } else {
      data.map(_._2 / Math.sqrt(varSigma))
    }

    val fakeCounts = bins.map{case (min, max) =>
      ((min + max) / 2.0, fakeData.count(x => x >= min && x < max) / (standardErrors.size * (max - min)))
    }

    val normalVar = Math.pow(standardErrors.map(Math.abs(_)).sorted.drop((0.68 * standardErrors.size).toInt).head, 2)
    val halfWidth = standardErrors.map(Math.abs(_)).sorted.drop((0.5 * standardErrors.size).toInt).head

    val chart: CategoryChart = new CategoryChartBuilder().build()
    chart.addSeries("data", counts.map(_._1).toArray, counts.map(_._2.toDouble).toArray)
    val normalSeries = counts.map(_._1).map(x => Math.exp(-x*x / (2 * normalVar) )/Math.sqrt(2 * Math.PI * normalVar))
    chart.addSeries(f"sigma=${Math.sqrt(normalVar)}%6.3f", counts.map(_._1).toArray, normalSeries.toArray)
    // val tdist = new TDistribution(1)
    //c hart.addSeries("t=1", counts.map(_._1).toArray, counts.map(_._1).map(x => tdist.density(x)).toArray)
    val gamma = halfWidth //  Math.sqrt(standardErrors.map(Math.pow(_, 2.0)).sum / standardErrors.size)
    val cauchy1 = new CauchyDistribution(0.0, gamma)
    val cauchySeries = counts.map(_._1).map(x => cauchy1.density(x))
    chart.addSeries(f"gamma=${gamma}%6.3f", counts.map(_._1).toArray, cauchySeries.toArray)
    // chart.addSeries("synth", fakeCounts.map(_._1).toArray, fakeCounts.map(_._2.toDouble).toArray)
    val correlationCoefficient = sigmaCorr / Math.sqrt(varSigma * varError)
    val mixtureSeries = normalSeries.zip(cauchySeries).map{case (n, c) =>
      n * correlationCoefficient + (1 - correlationCoefficient) * c
    }
    // chart.addSeries("mixture", fakeCounts.map(_._1).toArray, mixtureSeries.toArray)
    val gamma3 = Math.sqrt(varError / varSigma)
    val cauchy3 = new CauchyDistribution(0.0, gamma3)
    // chart.addSeries(s"gamma=${gamma3}", counts.map(_._1).toArray, counts.map(_._1).map(x => cauchy3.density(x)).toArray)

    chart.setTitle("(predicted - actual) / (predicted uncertainty)")
    chart.setXAxisLabelOverrideMap(Map[java.lang.Double, AnyRef]().asJava)
    chart.setYAxisTitle("probability density")
    chart
  }

=======
  def testCompareToKFolds(): Unit = {
    val learner = RandomForest()
    val dataSet = TestUtils.generateTrainingData(128, 8, Friedman.friedmanSilverman)
    val dataGenerator = TestUtils.iterateTrainingData(8, Friedman.friedmanSilverman)

    val metrics = Map("rmse" -> RootMeanSquareError)
    val (rmseFromCV, uncertaintyFromCV) = CrossValidation.kFoldCrossvalidation(dataSet, learner, metrics, k = 4, nTrial = 4)("rmse")

    val (rmseFromStats, uncertaintyFromStats) = Merit.estimateMerits(
      StatisticalValidation.generativeValidation(dataGenerator, learner, 96, 32, 16),
      metrics
    )("rmse")

    // These assertions have a false negative rate of 1/1000
    assert(
      uncertaintyFromCV + uncertaintyFromStats < (rmseFromCV + rmseFromStats) / 4.0,
      s"The uncertainty is more than half the metric value; that's too uncertain to test"
    )
    assert(
      Math.abs(rmseFromCV - rmseFromStats) < 2.0 * (uncertaintyFromCV + uncertaintyFromStats),
      s"The CV and statistical validation methods disagree more than 2 sigma-sum"
    )
  }
>>>>>>> 5d0d8988
}<|MERGE_RESOLUTION|>--- conflicted
+++ resolved
@@ -1,9 +1,17 @@
 package io.citrine.lolo.validation
 
-import io.citrine.lolo.TestUtils
+import io.citrine.lolo.{Learner, PredictionResult, TestUtils}
+import io.citrine.lolo.bags.Bagger
 import io.citrine.lolo.learners.RandomForest
-import io.citrine.lolo.stats.functions.Friedman
+import io.citrine.lolo.stats.functions.{Friedman, Linear}
+import io.citrine.lolo.trees.regression.RegressionTreeLearner
+import org.apache.commons.math3.distribution.{CauchyDistribution, MultivariateNormalDistribution}
 import org.junit.Test
+import org.knowm.xchart.{BitmapEncoder, CategoryChart, CategoryChartBuilder}
+import org.knowm.xchart.BitmapEncoder.BitmapFormat
+
+import scala.util.Random
+import scala.collection.JavaConverters._
 
 class StatisticalValidationTest {
 
@@ -13,7 +21,6 @@
     * This test is not supposed to be statistically rigorous; just specific enough to detect bugs in the implementation
     */
   @Test
-<<<<<<< HEAD
   def testCalibration(): Unit = {
     val nFeature = 8
 
@@ -28,7 +35,7 @@
       val nTrain = 32
       val nTree = 256
 
-      val chart = Metric.plotMetricScan(
+      val chart = Merit.plotMeritScan(
         "Number of Training points",
         Seq(16, 32, 64, 128, 256, 512),
         // Seq(2, 4, 8, 16, 32, 64, 128, 256, 512, 1024),
@@ -178,7 +185,7 @@
     val normalSeries = counts.map(_._1).map(x => Math.exp(-x*x / (2 * normalVar) )/Math.sqrt(2 * Math.PI * normalVar))
     chart.addSeries(f"sigma=${Math.sqrt(normalVar)}%6.3f", counts.map(_._1).toArray, normalSeries.toArray)
     // val tdist = new TDistribution(1)
-    //c hart.addSeries("t=1", counts.map(_._1).toArray, counts.map(_._1).map(x => tdist.density(x)).toArray)
+    // chart.addSeries("t=1", counts.map(_._1).toArray, counts.map(_._1).map(x => tdist.density(x)).toArray)
     val gamma = halfWidth //  Math.sqrt(standardErrors.map(Math.pow(_, 2.0)).sum / standardErrors.size)
     val cauchy1 = new CauchyDistribution(0.0, gamma)
     val cauchySeries = counts.map(_._1).map(x => cauchy1.density(x))
@@ -199,7 +206,7 @@
     chart
   }
 
-=======
+  @Test
   def testCompareToKFolds(): Unit = {
     val learner = RandomForest()
     val dataSet = TestUtils.generateTrainingData(128, 8, Friedman.friedmanSilverman)
@@ -223,5 +230,4 @@
       s"The CV and statistical validation methods disagree more than 2 sigma-sum"
     )
   }
->>>>>>> 5d0d8988
 }